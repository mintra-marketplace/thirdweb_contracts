--- conflicted
+++ resolved
@@ -395,11 +395,7 @@
             require(i == 0 || lastConditionStartTimestamp < _phases[i].startTimestamp, "ST");
 
             uint256 supplyClaimedAlready = claimCondition.phases[newStartIndex + i].supplyClaimed;
-<<<<<<< HEAD
-            require(supplyClaimedAlready < _phases[i].maxClaimableSupply, "MS");
-=======
             require(supplyClaimedAlready <= _phases[i].maxClaimableSupply, "max supply claimed already");
->>>>>>> 0bbc77a4
 
             claimCondition.phases[newStartIndex + i] = _phases[i];
             claimCondition.phases[newStartIndex + i].supplyClaimed = supplyClaimedAlready;
@@ -631,11 +627,7 @@
 
     /// @dev Lets a contract admin set the global maximum supply for collection's NFTs.
     function setMaxTotalSupply(uint256 _maxTotalSupply) external onlyRole(DEFAULT_ADMIN_ROLE) {
-<<<<<<< HEAD
-        require(_maxTotalSupply < nextTokenIdToMint, "MAX");
-=======
         require(_maxTotalSupply < nextTokenIdToMint, "existing > desired max supply");
->>>>>>> 0bbc77a4
         maxTotalSupply = _maxTotalSupply;
         emit MaxTotalSupplyUpdated(_maxTotalSupply);
     }
@@ -651,11 +643,7 @@
         external
         onlyRole(DEFAULT_ADMIN_ROLE)
     {
-<<<<<<< HEAD
-        require(_royaltyBps <= MAX_BPS, "MAX_BPS");
-=======
         require(_royaltyBps <= MAX_BPS, "> MAX_BPS");
->>>>>>> 0bbc77a4
 
         royaltyRecipient = _royaltyRecipient;
         royaltyBps = uint16(_royaltyBps);
@@ -669,11 +657,7 @@
         address _recipient,
         uint256 _bps
     ) external onlyRole(DEFAULT_ADMIN_ROLE) {
-<<<<<<< HEAD
-        require(_bps <= MAX_BPS, "MAX_BPS");
-=======
         require(_bps <= MAX_BPS, "> MAX_BPS");
->>>>>>> 0bbc77a4
 
         royaltyInfoForToken[_tokenId] = RoyaltyInfo({ recipient: _recipient, bps: _bps });
 
