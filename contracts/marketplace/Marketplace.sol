// SPDX-License-Identifier: Apache-2.0
pragma solidity ^0.8.0;

// Interface
import { IMarketplace } from "./IMarketplace.sol";

// Tokens
import "@openzeppelin/contracts/token/ERC20/IERC20.sol";
import "@openzeppelin/contracts/token/ERC1155/IERC1155.sol";
import "@openzeppelin/contracts/token/ERC721/IERC721.sol";
import "@openzeppelin/contracts/token/ERC1155/IERC1155Receiver.sol";
import "@openzeppelin/contracts/token/ERC721/IERC721Receiver.sol";

// Access Control + security
import "@openzeppelin/contracts-upgradeable/access/AccessControlEnumerableUpgradeable.sol";
import "@openzeppelin/contracts-upgradeable/security/ReentrancyGuardUpgradeable.sol";

// Meta transactions
import "@openzeppelin/contracts-upgradeable/metatx/ERC2771ContextUpgradeable.sol";

// Royalties
import "@openzeppelin/contracts/interfaces/IERC2981.sol";

// Utils
import "../openzeppelin-presets/utils/MulticallUpgradeable.sol";
import "../lib/CurrencyTransferLib.sol";

// Thirdweb top-level
import "../TWFee.sol";

contract Marketplace is
    Initializable,
    IMarketplace,
    IERC1155Receiver,
    IERC721Receiver,
    ReentrancyGuardUpgradeable,
    ERC2771ContextUpgradeable,
    MulticallUpgradeable,
    AccessControlEnumerableUpgradeable
{
<<<<<<< HEAD
    bytes32 private constant MODULE_TYPE = bytes32("Marketplace");
    uint256 private constant VERSION = 1;
=======

    /// @dev Version of the contract.
    uint256 public constant VERSION = 1;
>>>>>>> 71d1415b

    /// @dev Access control: aditional roles.
    bytes32 private constant LISTER_ROLE = keccak256("LISTER_ROLE");

    /// @dev The address interpreted as native token of the chain.
    address private constant NATIVE_TOKEN = 0xEeeeeEeeeEeEeeEeEeEeeEEEeeeeEeeeeeeeEEeE;

    /// @dev The address of the native token wrapper contract.
    address private immutable nativeTokenWrapper;

    TWFee public immutable thirdwebFees;

    /// @dev Total number of listings on market.
    uint256 public totalListings;

    /// @dev Collection level metadata.
    string public contractURI;

    /// @dev Whether listing is restricted by LISTER_ROLE.
    bool public restrictedListerRoleOnly;

    /// @dev The address of which the marketplace fee goes to.
    address public marketFeeRecipient;

    /// @dev The max bps of the contract. So, 10_000 == 100 %
    uint64 public constant MAX_BPS = 10_000;

    /// @dev The marketplace fee.
    uint64 public marketFeeBps;

    /// @dev The minimum amount of time left in an auction after a new bid is created. Default: 15 minutes.
    uint64 public timeBuffer = 15 minutes;

    /// @dev The minimum % increase required from the previous winning bid. Default: 5%.
    uint64 public bidBufferBps = 500;

    /// @dev listingId => listing info.
    mapping(uint256 => Listing) public listings;

    /// @dev listingId => address => info related to offers on a direct listing.
    mapping(uint256 => mapping(address => Offer)) public offers;

    /// @dev listingId => current winning bid in an auction.
    mapping(uint256 => Offer) public winningBid;

    /// @dev Checks whether caller is a listing creator.
    modifier onlyListingCreator(uint256 _listingId) {
        require(listings[_listingId].tokenOwner == _msgSender(), "Marketplace: caller is not listing creator.");
        _;
    }

    /// @dev Checks whether caller has LISTER_ROLE when `restrictedListerRoleOnly` is true.
    modifier onlyListerRoleWhenRestricted() {
        require(
            !restrictedListerRoleOnly || hasRole(LISTER_ROLE, _msgSender()),
            "Marketplace: caller does not have LISTER_ROLE."
        );
        _;
    }

    /// @dev Checks whether the caller is a module admin.
    modifier onlyModuleAdmin() {
        require(hasRole(DEFAULT_ADMIN_ROLE, _msgSender()), "Marketplace: not a module admin.");
        _;
    }

    constructor(address _nativeTokenWrapper, address _thirdwebFees) initializer {
        thirdwebFees = TWFee(_thirdwebFees);
        nativeTokenWrapper = _nativeTokenWrapper;
    }

    /// @dev Initiliazes the contract, like a constructor.
    function initialize(
        string memory _contractURI,
        address _trustedForwarder,
        address _marketFeeRecipient,
        uint256 _marketFeeBps
    ) external initializer {
        // Initialize inherited contracts, most base-like -> most derived.
        __ReentrancyGuard_init();
        __ERC2771Context_init(_trustedForwarder);

        // Initialize this contract's state.
        contractURI = _contractURI;
        marketFeeBps = uint64(_marketFeeBps);
        marketFeeRecipient = _marketFeeRecipient;

        _setupRole(DEFAULT_ADMIN_ROLE, _msgSender());
        _setupRole(LISTER_ROLE, _msgSender());
    }

    /// @dev Returns the module type of the contract.
    function moduleType() external pure returns (bytes32) {
        return MODULE_TYPE;
    }

    /// @dev Returns the version of the contract.
    function version() external pure returns (uint256) {
        return VERSION;
    }

    //  =====   External functions  =====

    /// @dev Lets a token owner list tokens for sale: Direct Listing or Auction.
    function createListing(ListingParameters memory _params) external override onlyListerRoleWhenRestricted {
        require(_params.secondsUntilEndTime > 0, "Marketplace: secondsUntilEndTime must be greater than 0.");

        // Get values to populate `Listing`.
        uint256 listingId = getNextListingId();
        address tokenOwner = _msgSender();
        TokenType tokenTypeOfListing = getTokenType(_params.assetContract);
        uint256 tokenAmountToList = getSafeQuantity(tokenTypeOfListing, _params.quantityToList);

        require(tokenAmountToList > 0, "Marketplace: listing invalid quantity.");

        validateOwnershipAndApproval(
            tokenOwner,
            _params.assetContract,
            _params.tokenId,
            tokenAmountToList,
            tokenTypeOfListing
        );

        uint256 startTime = _params.startTime < block.timestamp ? block.timestamp : _params.startTime;
        Listing memory newListing = Listing({
            listingId: listingId,
            tokenOwner: tokenOwner,
            assetContract: _params.assetContract,
            tokenId: _params.tokenId,
            startTime: startTime,
            endTime: startTime + _params.secondsUntilEndTime,
            quantity: tokenAmountToList,
            currency: _params.currencyToAccept,
            reservePricePerToken: _params.reservePricePerToken,
            buyoutPricePerToken: _params.buyoutPricePerToken,
            tokenType: tokenTypeOfListing,
            listingType: _params.listingType
        });

        listings[listingId] = newListing;

        // Tokens listed for sale in an auction are escrowed in Marketplace.
        if (newListing.listingType == ListingType.Auction) {
            transferListingTokens(tokenOwner, address(this), tokenAmountToList, newListing);
        }

        emit NewListing(listingId, _params.assetContract, tokenOwner, newListing);
    }

    /// @dev Lets a listing's creator edit the listing's parameters.
    function updateListing(
        uint256 _listingId,
        uint256 _quantityToList,
        uint256 _reservePricePerToken,
        uint256 _buyoutPricePerToken,
        address _currencyToAccept,
        uint256 _startTime,
        uint256 _secondsUntilEndTime
    ) external override onlyListingCreator(_listingId) {
        Listing memory targetListing = listings[_listingId];
        uint256 safeNewQuantity = getSafeQuantity(targetListing.tokenType, _quantityToList);
        bool isAuction = targetListing.listingType == ListingType.Auction;

        // Can only edit auction listing before it starts.
        if (isAuction) {
            require(block.timestamp < targetListing.startTime, "Marketplace: auction already started.");
        }

        uint256 newStartTime = _startTime == 0 ? targetListing.startTime : _startTime;
        listings[_listingId] = Listing({
            listingId: _listingId,
            tokenOwner: _msgSender(),
            assetContract: targetListing.assetContract,
            tokenId: targetListing.tokenId,
            startTime: newStartTime,
            endTime: _secondsUntilEndTime == 0 ? targetListing.endTime : newStartTime + _secondsUntilEndTime,
            quantity: safeNewQuantity,
            currency: _currencyToAccept,
            reservePricePerToken: _reservePricePerToken,
            buyoutPricePerToken: _buyoutPricePerToken,
            tokenType: targetListing.tokenType,
            listingType: targetListing.listingType
        });

        // Must validate ownership and approval of the new quantity of tokens for diret listing.
        if (targetListing.quantity != safeNewQuantity) {
            // If the new quantity for an auction is `0`, cancel the auction.
            if (isAuction && safeNewQuantity == 0) {
                _cancelAuction(targetListing);
                return;
            } else {
                // Transfer all escrowed tokens back to the lister, to be reflected in the lister's
                // balance for the upcoming ownership and approval check.
                if (isAuction) {
                    transferListingTokens(
                        address(this),
                        targetListing.tokenOwner,
                        targetListing.quantity,
                        targetListing
                    );
                }

                validateOwnershipAndApproval(
                    targetListing.tokenOwner,
                    targetListing.assetContract,
                    targetListing.tokenId,
                    safeNewQuantity,
                    targetListing.tokenType
                );

                // Escrow the new quantity of tokens to list in the auction.
                if (isAuction) {
                    transferListingTokens(targetListing.tokenOwner, address(this), safeNewQuantity, targetListing);
                }
            }
        }

        emit ListingUpdate(_listingId, targetListing.tokenOwner);
    }

    /// @dev Lets an account buy a given quantity of tokens from a listing.
    function buy(
        uint256 _listingId,
        uint256 _quantityToBuy,
        address _currency,
        uint256 _totalPrice
    )
        external 
        payable
        override 
        nonReentrant 
    {
        Listing memory targetListing = listings[_listingId];
        address buyer = _msgSender();

        // Check whether the settled total price and currency to use are correct.
        require(
            _currency == targetListing.currency && _totalPrice == (targetListing.buyoutPricePerToken * _quantityToBuy),
            "Marketplace: invalid currency or price"
        );

        executeSale(
            targetListing,
            buyer,
            targetListing.currency,
            targetListing.buyoutPricePerToken * _quantityToBuy,
            _quantityToBuy
        );
    }

    /// @dev Lets a listing's creator accept an offer for their direct listing.
    function acceptOffer(uint256 _listingId, address offeror)
        external
        override
        nonReentrant
        onlyListingCreator(_listingId)
    {
        Offer memory targetOffer = offers[_listingId][offeror];
        Listing memory targetListing = listings[_listingId];

        delete offers[_listingId][offeror];

        executeSale(
            targetListing,
            offeror,
            targetOffer.currency,
            targetOffer.pricePerToken * targetOffer.quantityWanted,
            targetOffer.quantityWanted
        );
    }

    /// @dev Lets an account (1) make an offer to a direct listing, or (2) make a bid in an auction.
    function offer(
        uint256 _listingId,
        uint256 _quantityWanted,
        address _currency,
        uint256 _pricePerToken
    ) external payable override nonReentrant {
        Listing memory targetListing = listings[_listingId];

        require(
            targetListing.endTime > block.timestamp && targetListing.startTime < block.timestamp,
            "Marketplace: inactive listing."
        );

        // Both - (1) offers to direct listings, and (2) bids to auctions - share the same structure.
        Offer memory newOffer = Offer({
            listingId: _listingId,
            offeror: _msgSender(),
            quantityWanted: _quantityWanted,
            currency: _currency,
            pricePerToken: _pricePerToken
        });

        if (targetListing.listingType == ListingType.Auction) {
            // A bid to an auction must be made in the auction's desired currency.
            newOffer.currency = targetListing.currency;
            // A bid must be made for all auction items.
            newOffer.quantityWanted = getSafeQuantity(targetListing.tokenType, targetListing.quantity);

            handleBid(targetListing, newOffer);
        } else if (targetListing.listingType == ListingType.Direct) {
            // Offers to direct listings cannot be made directly in native tokens.
            newOffer.currency = _currency == NATIVE_TOKEN ? nativeTokenWrapper : _currency;
            newOffer.quantityWanted = getSafeQuantity(targetListing.tokenType, _quantityWanted);

            handleOffer(targetListing, newOffer);
        }
    }

    /// @dev Lets an account close an auction for either the (1) winning bidder, or (2) auction creator.
    function closeAuction(uint256 _listingId, address _closeFor) external override nonReentrant {
        Listing memory targetListing = listings[_listingId];

        require(targetListing.listingType == ListingType.Auction, "Marketplace: not an auction.");

        Offer memory targetBid = winningBid[_listingId];

        // Cancel auction if (1) auction hasn't started, or (2) auction doesn't have any bids.
        bool toCancel = targetListing.startTime > block.timestamp || targetBid.offeror == address(0);

        if (toCancel) {
            _cancelAuction(targetListing);
        } else {
            require(targetListing.endTime < block.timestamp, "Marketplace: cannot close auction before it has ended.");

            // No `else if` to let auction close in 1 tx when targetListing.tokenOwner == targetBid.offeror.
            if (_closeFor == targetListing.tokenOwner) {
                _closeAuctionForAuctionCreator(targetListing, targetBid);
            }

            if (_closeFor == targetBid.offeror) {
                _closeAuctionForBidder(targetListing, targetBid);
            }
        }
    }

    /// @dev Lets the contract accept ether.
    receive() external payable {}

    //  =====   Internal functions  =====

    /// @dev Performs a direct listing sale.
    function executeSale(
        Listing memory _targetListing,
        address _buyer,
        address _currency,
        uint256 _currencyAmountToTransfer,
        uint256 _listingTokenAmountToTransfer
    ) internal {
        validateDirectListingSale(_targetListing, _buyer, _listingTokenAmountToTransfer, _currencyAmountToTransfer);

        _targetListing.quantity -= _listingTokenAmountToTransfer;
        listings[_targetListing.listingId] = _targetListing;

        payout(_buyer, _targetListing.tokenOwner, _currency, _currencyAmountToTransfer, _targetListing);
        transferListingTokens(_targetListing.tokenOwner, _buyer, _listingTokenAmountToTransfer, _targetListing);

        emit NewSale(
            _targetListing.listingId,
            _targetListing.assetContract,
            _targetListing.tokenOwner,
            _buyer,
            _listingTokenAmountToTransfer,
            _currencyAmountToTransfer
        );
    }

    /// @dev Processes a new offer to a direct listing.
    function handleOffer(Listing memory _targetListing, Offer memory _newOffer) internal {
        require(
            _newOffer.quantityWanted <= _targetListing.quantity && _targetListing.quantity > 0,
            "Marketplace: insufficient tokens in listing."
        );

        validateERC20BalAndAllowance(
            _newOffer.offeror,
            _newOffer.currency,
            _newOffer.pricePerToken * _newOffer.quantityWanted
        );

        offers[_targetListing.listingId][_newOffer.offeror] = _newOffer;

        emit NewOffer(
            _targetListing.listingId,
            _newOffer.offeror,
            _targetListing.listingType,
            _newOffer.quantityWanted,
            _newOffer.pricePerToken * _newOffer.quantityWanted,
            _newOffer.currency
        );
    }

    /// @dev Processes an incoming bid in an auction.
    function handleBid(Listing memory _targetListing, Offer memory _incomingBid) internal {
        Offer memory currentWinningBid = winningBid[_targetListing.listingId];
        uint256 currentOfferAmount = currentWinningBid.pricePerToken * currentWinningBid.quantityWanted;
        uint256 incomingOfferAmount = _incomingBid.pricePerToken * _incomingBid.quantityWanted;

        /**
         *      If there's an exisitng winning bid, incoming bid amount must be bid buffer % greater.
         *      Else, bid amount must be at least as great as reserve price
         */
        require(
            isNewWinningBid(
                _targetListing.reservePricePerToken * _targetListing.quantity,
                currentOfferAmount,
                incomingOfferAmount
            ),
            "Marketplace: not winning bid."
        );

        // Close auction and execute sale if there's a buyout price and incoming offer amount is buyout price.
        if (
            _targetListing.buyoutPricePerToken > 0 &&
            incomingOfferAmount >= _targetListing.buyoutPricePerToken * _targetListing.quantity
        ) {
            _closeAuctionForBidder(_targetListing, _incomingBid);
        } else {
            // Update the winning bid and listing's end time before external contract calls.
            winningBid[_targetListing.listingId] = _incomingBid;

            if (_targetListing.endTime - block.timestamp <= timeBuffer) {
                _targetListing.endTime += timeBuffer;
                listings[_targetListing.listingId] = _targetListing;
            }

            address _nativeTokenWrapper = nativeTokenWrapper;

            // Payout previous highest bid.
            if (currentWinningBid.offeror != address(0) && currentOfferAmount > 0) {
                CurrencyTransferLib.transferCurrency(_targetListing.currency, address(this), currentWinningBid.offeror, currentOfferAmount, _nativeTokenWrapper);
            }

            // Collect incoming bid
            CurrencyTransferLib.transferCurrency(_targetListing.currency, _incomingBid.offeror, address(this), incomingOfferAmount, _nativeTokenWrapper);

            emit NewOffer(
                _targetListing.listingId,
                _incomingBid.offeror,
                _targetListing.listingType,
                _incomingBid.quantityWanted,
                _incomingBid.pricePerToken * _incomingBid.quantityWanted,
                _incomingBid.currency
            );
        }
    }

    /// @dev Cancels an auction.
    function _cancelAuction(Listing memory _targetListing) internal {
        require(
            listings[_targetListing.listingId].tokenOwner == _msgSender(),
            "Marketplace: caller is not the listing creator."
        );

        delete listings[_targetListing.listingId];

        transferListingTokens(address(this), _targetListing.tokenOwner, _targetListing.quantity, _targetListing);

        emit AuctionClosed(_targetListing.listingId, _msgSender(), true, _targetListing.tokenOwner, address(0));
    }

    /// @dev Closes an auction for an auction creator; distributes winning bid amount to auction creator.
    function _closeAuctionForAuctionCreator(Listing memory _targetListing, Offer memory _winningBid) internal {
        uint256 payoutAmount = _winningBid.pricePerToken * _targetListing.quantity;

        _targetListing.quantity = 0;
        _targetListing.endTime = block.timestamp;
        listings[_targetListing.listingId] = _targetListing;

        _winningBid.pricePerToken = 0;
        winningBid[_targetListing.listingId] = _winningBid;

        payout(address(this), _targetListing.tokenOwner, _targetListing.currency, payoutAmount, _targetListing);

        emit AuctionClosed(
            _targetListing.listingId,
            _msgSender(),
            false,
            _targetListing.tokenOwner,
            _winningBid.offeror
        );
    }

    /// @dev Closes an auction for the winning bidder; distributes auction items to the winning bidder.
    function _closeAuctionForBidder(Listing memory _targetListing, Offer memory _winningBid) internal {
        uint256 quantityToSend = _winningBid.quantityWanted;

        _targetListing.endTime = block.timestamp;
        _winningBid.quantityWanted = 0;

        winningBid[_targetListing.listingId] = _winningBid;
        listings[_targetListing.listingId] = _targetListing;

        transferListingTokens(address(this), _winningBid.offeror, quantityToSend, _targetListing);

        emit AuctionClosed(
            _targetListing.listingId,
            _msgSender(),
            false,
            _targetListing.tokenOwner,
            _winningBid.offeror
        );
    }

    /// @dev Transfers tokens listed for sale in a direct or auction listing.
    function transferListingTokens(
        address _from,
        address _to,
        uint256 _quantity,
        Listing memory _listing
    ) internal {
        if (_listing.tokenType == TokenType.ERC1155) {
            IERC1155(_listing.assetContract).safeTransferFrom(_from, _to, _listing.tokenId, _quantity, "");
        } else if (_listing.tokenType == TokenType.ERC721) {
            IERC721(_listing.assetContract).safeTransferFrom(_from, _to, _listing.tokenId, "");
        }
    }

    /// @dev Payout stakeholders on sale
    function payout(
        address _payer,
        address _payee,
        address _currencyToUse,
        uint256 _totalPayoutAmount,
        Listing memory _listing
    ) internal {
        uint256 marketCut = (_totalPayoutAmount * marketFeeBps) / MAX_BPS;

        (address twFeeRecipient, uint256 twFeeBps) = thirdwebFees.getFeeInfo(
            address(this), 
            TWFee.FeeType.Transaction
        );
        uint256 twFee = (_totalPayoutAmount * twFeeBps) / MAX_BPS;
        
        uint256 royalties;
        address royaltyRecipient;

        // Distribute royalties. See Sushiswap's https://github.com/sushiswap/shoyu/blob/master/contracts/base/BaseExchange.sol#L296
        try IERC2981(_listing.assetContract).royaltyInfo(_listing.tokenId, _totalPayoutAmount) returns (
            address royaltyFeeRecipient,
            uint256 royaltyFeeAmount
        ) {
            if (royaltyFeeAmount > 0) {
                require(
                    royaltyFeeAmount + marketCut <= _totalPayoutAmount,
                    "Marketplace: Total market fees exceed the price."
                );
                royaltyRecipient = royaltyFeeRecipient;
                royalties = royaltyFeeAmount;
            }
        } catch {}

        // Distribute price to token owner
        address _nativeTokenWrapper = nativeTokenWrapper;

        CurrencyTransferLib.transferCurrency(_currencyToUse, _payer, marketFeeRecipient, marketCut, _nativeTokenWrapper);
        CurrencyTransferLib.transferCurrency(_currencyToUse, _payer, royaltyRecipient, royalties, _nativeTokenWrapper);
        CurrencyTransferLib.transferCurrency(_currencyToUse, _payer, twFeeRecipient, twFee, _nativeTokenWrapper);
        CurrencyTransferLib.transferCurrency(_currencyToUse, _payer, _payee, _totalPayoutAmount - (marketCut + royalties + twFee), _nativeTokenWrapper);
    }

    /// @dev Checks whether an incoming bid should be the new current highest bid.
    function isNewWinningBid(
        uint256 _reserveAmount,
        uint256 _currentWinningBidAmount,
        uint256 _incomingBidAmount
    ) internal view returns (bool isValidNewBid) {
        isValidNewBid = _currentWinningBidAmount == 0
            ? _incomingBidAmount >= _reserveAmount
            : (_incomingBidAmount > _currentWinningBidAmount &&
                ((_incomingBidAmount - _currentWinningBidAmount) * MAX_BPS) / _currentWinningBidAmount >= bidBufferBps);
    }

    /// @dev Validates that `_addrToCheck` owns and has approved markeplace to transfer the appropriate amount of currency
    function validateERC20BalAndAllowance(
        address _addrToCheck,
        address _currency,
        uint256 _currencyAmountToCheckAgainst
    ) internal view {
        require(
            IERC20(_currency).balanceOf(_addrToCheck) >= _currencyAmountToCheckAgainst &&
                IERC20(_currency).allowance(_addrToCheck, address(this)) >= _currencyAmountToCheckAgainst,
            "Marketplace: insufficient currency balance or allowance."
        );
    }

    /// @dev Validates that `_tokenOwner` owns and has approved Market to transfer tokens.
    function validateOwnershipAndApproval(
        address _tokenOwner,
        address _assetContract,
        uint256 _tokenId,
        uint256 _quantity,
        TokenType _tokenType
    ) internal view {
        address market = address(this);
        bool isValid;

        if (_tokenType == TokenType.ERC1155) {
            isValid =
                IERC1155(_assetContract).balanceOf(_tokenOwner, _tokenId) >= _quantity &&
                IERC1155(_assetContract).isApprovedForAll(_tokenOwner, market);
        } else if (_tokenType == TokenType.ERC721) {
            isValid =
                IERC721(_assetContract).ownerOf(_tokenId) == _tokenOwner &&
                (IERC721(_assetContract).getApproved(_tokenId) == market ||
                    IERC721(_assetContract).isApprovedForAll(_tokenOwner, market));
        }

        require(isValid, "Marketplace: insufficient token balance or approval.");
    }

    /// @dev Validates conditions of a direct listing sale.
    function validateDirectListingSale(
        Listing memory _listing,
        address _buyer,
        uint256 _quantityToBuy,
        uint256 settledTotalPrice
    ) internal {
        require(_listing.listingType == ListingType.Direct, "Marketplace: cannot buy from listing.");

        // Check whether a valid quantity of listed tokens is being bought.
        require(
            _listing.quantity > 0 && _quantityToBuy > 0 && _quantityToBuy <= _listing.quantity,
            "Marketplace: buying invalid amount of tokens."
        );

        // Check if sale is made within the listing window.
        require(
            block.timestamp < _listing.endTime && block.timestamp > _listing.startTime,
            "Marketplace: not within sale window."
        );

        // Check: buyer owns and has approved sufficient currency for sale.
        if (_listing.currency == NATIVE_TOKEN) {
            require(msg.value == settledTotalPrice, "Marketplace: insufficient currency balance or allowance.");
        } else {
            validateERC20BalAndAllowance(_buyer, _listing.currency, settledTotalPrice);
        }

        // Check iwhether token owner owns and has approved `quantityToBuy` amount of listing tokens from the listing.
        validateOwnershipAndApproval(
            _listing.tokenOwner,
            _listing.assetContract,
            _listing.tokenId,
            _quantityToBuy,
            _listing.tokenType
        );
    }

    /// @dev Enforces quantity == 1 if tokenType is TokenType.ERC721.
    function getSafeQuantity(TokenType _tokenType, uint256 _quantityToCheck)
        internal
        pure
        returns (uint256 safeQuantity)
    {
        if (_quantityToCheck == 0) {
            safeQuantity = 0;
        } else {
            safeQuantity = _tokenType == TokenType.ERC721 ? 1 : _quantityToCheck;
        }
    }

    /// @dev Returns the interface supported by a contract.
    function getTokenType(address _assetContract) internal view returns (TokenType tokenType) {
        if (IERC165(_assetContract).supportsInterface(type(IERC1155).interfaceId)) {
            tokenType = TokenType.ERC1155;
        } else if (IERC165(_assetContract).supportsInterface(type(IERC721).interfaceId)) {
            tokenType = TokenType.ERC721;
        } else {
            revert("Marketplace: must implement ERC 1155 or ERC 721.");
        }
    }

    /// @dev Returns the next listing Id to use.
    function getNextListingId() internal returns (uint256 nextId) {
        nextId = totalListings;
        totalListings += 1;
    }

    function _msgSender()
        internal
        view
        virtual
        override(ContextUpgradeable, ERC2771ContextUpgradeable)
        returns (address sender)
    {
        return ERC2771ContextUpgradeable._msgSender();
    }

    function _msgData()
        internal
        view
        virtual
        override(ContextUpgradeable, ERC2771ContextUpgradeable)
        returns (bytes calldata)
    {
        return ERC2771ContextUpgradeable._msgData();
    }

    //  ===== Setter functions  =====

    /// @dev Lets a module admin set market fees.
    function setMarketFeeBps(uint256 _feeBps) external onlyModuleAdmin {
        require(_feeBps < MAX_BPS, "Marketplace: invalid BPS.");

        marketFeeBps = uint64(_feeBps);
        emit MarketFeeUpdate(uint64(_feeBps));
    }

    /// @dev Lets a module admin set market fee recipient.
    function setMarketFeeRecipient(address recipient) external onlyModuleAdmin {
        marketFeeRecipient = recipient;
    }

    /// @dev Lets a module admin set auction buffers
    function setAuctionBuffers(uint256 _timeBuffer, uint256 _bidBufferBps) external onlyModuleAdmin {
        require(_bidBufferBps < MAX_BPS, "Marketplace: invalid BPS.");

        timeBuffer = uint64(_timeBuffer);
        bidBufferBps = uint64(_bidBufferBps);

        emit AuctionBuffersUpdated(_timeBuffer, _bidBufferBps);
    }

    /// @dev Lets a module admin restrict listing by LISTER_ROLE.
    function setRestrictedListerRoleOnly(bool restricted) external onlyModuleAdmin {
        restrictedListerRoleOnly = restricted;
        emit ListingRestricted(restricted);
    }

    /// @dev Sets contract URI for the storefront-level metadata of the contract.
    function setContractURI(string calldata _uri) external onlyModuleAdmin {
        contractURI = _uri;
    }

    /**
     *   ERC 1155 and ERC 721 Receiver functions.
     **/

    function onERC1155Received(
        address,
        address,
        uint256,
        uint256,
        bytes memory
    ) public virtual override returns (bytes4) {
        return this.onERC1155Received.selector;
    }

    function onERC1155BatchReceived(
        address,
        address,
        uint256[] memory,
        uint256[] memory,
        bytes memory
    ) public virtual override returns (bytes4) {
        return this.onERC1155BatchReceived.selector;
    }

    function onERC721Received(
        address,
        address,
        uint256,
        bytes calldata
    ) external pure override returns (bytes4) {
        return this.onERC721Received.selector;
    }

    function supportsInterface(bytes4 interfaceId)
        public
        view
        virtual
        override(AccessControlEnumerableUpgradeable, IERC165)
        returns (bool)
    {
        return
            interfaceId == type(IERC1155Receiver).interfaceId ||
            interfaceId == type(IERC721Receiver).interfaceId ||
            super.supportsInterface(interfaceId);
    }
}<|MERGE_RESOLUTION|>--- conflicted
+++ resolved
@@ -38,14 +38,8 @@
     MulticallUpgradeable,
     AccessControlEnumerableUpgradeable
 {
-<<<<<<< HEAD
     bytes32 private constant MODULE_TYPE = bytes32("Marketplace");
     uint256 private constant VERSION = 1;
-=======
-
-    /// @dev Version of the contract.
-    uint256 public constant VERSION = 1;
->>>>>>> 71d1415b
 
     /// @dev Access control: aditional roles.
     bytes32 private constant LISTER_ROLE = keccak256("LISTER_ROLE");
@@ -272,12 +266,7 @@
         uint256 _quantityToBuy,
         address _currency,
         uint256 _totalPrice
-    )
-        external 
-        payable
-        override 
-        nonReentrant 
-    {
+    ) external payable override nonReentrant {
         Listing memory targetListing = listings[_listingId];
         address buyer = _msgSender();
 
@@ -477,11 +466,23 @@
 
             // Payout previous highest bid.
             if (currentWinningBid.offeror != address(0) && currentOfferAmount > 0) {
-                CurrencyTransferLib.transferCurrency(_targetListing.currency, address(this), currentWinningBid.offeror, currentOfferAmount, _nativeTokenWrapper);
+                CurrencyTransferLib.transferCurrency(
+                    _targetListing.currency,
+                    address(this),
+                    currentWinningBid.offeror,
+                    currentOfferAmount,
+                    _nativeTokenWrapper
+                );
             }
 
             // Collect incoming bid
-            CurrencyTransferLib.transferCurrency(_targetListing.currency, _incomingBid.offeror, address(this), incomingOfferAmount, _nativeTokenWrapper);
+            CurrencyTransferLib.transferCurrency(
+                _targetListing.currency,
+                _incomingBid.offeror,
+                address(this),
+                incomingOfferAmount,
+                _nativeTokenWrapper
+            );
 
             emit NewOffer(
                 _targetListing.listingId,
@@ -575,12 +576,9 @@
     ) internal {
         uint256 marketCut = (_totalPayoutAmount * marketFeeBps) / MAX_BPS;
 
-        (address twFeeRecipient, uint256 twFeeBps) = thirdwebFees.getFeeInfo(
-            address(this), 
-            TWFee.FeeType.Transaction
-        );
+        (address twFeeRecipient, uint256 twFeeBps) = thirdwebFees.getFeeInfo(address(this), TWFee.FeeType.Transaction);
         uint256 twFee = (_totalPayoutAmount * twFeeBps) / MAX_BPS;
-        
+
         uint256 royalties;
         address royaltyRecipient;
 
@@ -602,10 +600,22 @@
         // Distribute price to token owner
         address _nativeTokenWrapper = nativeTokenWrapper;
 
-        CurrencyTransferLib.transferCurrency(_currencyToUse, _payer, marketFeeRecipient, marketCut, _nativeTokenWrapper);
+        CurrencyTransferLib.transferCurrency(
+            _currencyToUse,
+            _payer,
+            marketFeeRecipient,
+            marketCut,
+            _nativeTokenWrapper
+        );
         CurrencyTransferLib.transferCurrency(_currencyToUse, _payer, royaltyRecipient, royalties, _nativeTokenWrapper);
         CurrencyTransferLib.transferCurrency(_currencyToUse, _payer, twFeeRecipient, twFee, _nativeTokenWrapper);
-        CurrencyTransferLib.transferCurrency(_currencyToUse, _payer, _payee, _totalPayoutAmount - (marketCut + royalties + twFee), _nativeTokenWrapper);
+        CurrencyTransferLib.transferCurrency(
+            _currencyToUse,
+            _payer,
+            _payee,
+            _totalPayoutAmount - (marketCut + royalties + twFee),
+            _nativeTokenWrapper
+        );
     }
 
     /// @dev Checks whether an incoming bid should be the new current highest bid.
