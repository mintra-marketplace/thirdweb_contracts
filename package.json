{
  "name": "@3rdweb/contracts",
  "description": "",
<<<<<<< HEAD
  "version": "2.0.0-8",
=======
  "version": "2.0.1-0",
>>>>>>> 449c8da6
  "license": "Apache-2.0",
  "dependencies": {},
  "source": "src/index.ts",
  "main": "dist/index.js",
  "types": "dist/index.d.ts",
  "module": "dist/contracts.esm.js",
  "files": [
    "contracts/",
    "typechain/",
    "dist/"
  ],
  "devDependencies": {
    "@chainlink/contracts": "^0.3.0",
    "@ethersproject/abstract-signer": "^5.1.0",
    "@ethersproject/bignumber": "^5.4.2",
    "@ethersproject/providers": "^5.5.1",
    "@nomiclabs/hardhat-ethers": "^2.0.4",
    "@nomiclabs/hardhat-etherscan": "^2.1.8",
    "@nomiclabs/hardhat-waffle": "^2.0.1",
    "@openzeppelin/contracts": "^4.3.3",
    "@openzeppelin/contracts-upgradeable": "^4.4.1",
    "@typechain/ethers-v5": "^9.0.0",
    "@typechain/hardhat": "^4.0.0",
    "@types/chai": "^4.3.0",
    "@types/fs-extra": "^9.0.13",
    "@types/mocha": "^9.0.0",
    "@types/node": "^17.0.5",
    "@typescript-eslint/eslint-plugin": "^5.8.1",
    "@typescript-eslint/parser": "^5.8.1",
    "chai": "^4.2.0",
    "copyfiles": "^2.4.1",
    "defender-autotask-client": "^1.12.1",
    "defender-relay-client": "^1.12.1",
    "dotenv": "^11.0.0",
    "eslint": "^8.5.0",
    "eslint-config-prettier": "^8.2.0",
    "eth-sig-util": "^3.0.1",
    "ethereum-waffle": "^3.4.0",
    "fs-extra": "^10.0.0",
    "hardhat": "^2.8.0",
    "hardhat-abi-exporter": "^2.4.1",
    "hardhat-contract-sizer": "^2.3.0",
    "hardhat-gas-reporter": "^1.0.6",
    "husky": "^7.0.2",
    "keccak256": "^1.0.3",
    "merkletreejs": "^0.2.27",
    "mocha": "^9.1.2",
    "parcel": "^2.0.1",
    "prettier": "^2.5.1",
    "prettier-plugin-solidity": "^1.0.0-beta.19",
    "ts-node": "^10.4.0",
    "tsdx": "^0.14.1",
    "tslib": "^2.3.1",
    "typechain": "^7.0.0",
    "typescript": "^4.5.2"
  },
  "peerDependencies": {},
  "resolutions": {
    "typescript": "^4.4.4"
  },
  "scripts": {
    "clean": "hardhat clean && rm -rf abi/ && rm -rf artifacts/ && rm -rf dist/ && rm -rf typechain/",
    "compile": "hardhat compile",
    "prettier": "prettier --config .prettierrc --write \"**/*.{js,json,sol,ts}\"",
    "prettier:list-different": "prettier --config .prettierrc --list-different \"**/*.{js,json,sol,ts}\"",
    "test": "hardhat test",
    "typechain": "hardhat typechain",
    "build": "yarn clean && yarn compile && yarn typechain && yarn build:lib",
    "build:lib": "tsdx build --entry typechain/index.ts --tsconfig tsconfig.build.json",
    "forge:build": "forge build --hardhat",
    "forge:test": "forge test --hardhat"
  }
}<|MERGE_RESOLUTION|>--- conflicted
+++ resolved
@@ -1,11 +1,7 @@
 {
   "name": "@3rdweb/contracts",
   "description": "",
-<<<<<<< HEAD
-  "version": "2.0.0-8",
-=======
   "version": "2.0.1-0",
->>>>>>> 449c8da6
   "license": "Apache-2.0",
   "dependencies": {},
   "source": "src/index.ts",
