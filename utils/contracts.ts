import { ethers } from "ethers";
import * as dotenv from "dotenv";
dotenv.config();

export const addresses = {
  matic: {
    controlCenter: "0x429ACf993C992b322668122a5fC5593200493ea8",
    pack: "0x3d5a51975fD29E45Eb285349F12b77b4c153c8e0",
    market: "0xfC958641E52563f071534495886A8Ac590DCBFA2",
    rewards: "0x58408Fa085ae3942C3A6532ee6215bFC7f80c47A",
  },
  mumbai: {
<<<<<<< HEAD
    controlCenter: "0x3d86dD9846c0a15B0f40037AAf51CC68A4236add",
    pack: "0xD89eE4F34BC76315E77D808305c0931f28Fa3C5D",
    market: "0xD521909301724a02E0C66599Dfb5A47d4390fc43",
    rewards: "0x7c6c7048Cd447BA200bde9A89A2ECc83435b7E51"
  },
  rinkeby: {
    controlCenter: "0xAFe8f8EDad3Fd7b0108997b51CCd24286FbF000B",
    pack: "0x928C9EE38048e5D0A4601D1FDcF7B9E57317278D",
    market: "0x92902EF66B71a4646d3B33FD16ffC7EaD0182faC",
    rewards: "0xebC0b11f62A416634fe400bbB750f0E40833a4d0"
=======
    controlCenter: "0x932a80d12133daDa78d1eFeAa69C53f35b7717eB",
    pack: "0xdF6D4D22918048bA57e849dBBc83d9Bb502bb150",
    market: "0x420dF8F7659cad7b9701b882E5A0f0282c49907d",
    rewards: "0xe9559e34a8A32FA8Dc050fAaFD9343B666BC92CF",
  },
  rinkeby: {
    controlCenter: "0x916a0c502Ea07B50e48c5c5D6e6C5e26E6F04e02",
    pack: "0xcD6c2E7439C712464B8D49DD6369C976894EbAdb",
    market: "0x87Fe40CAC2Ba4b2d8d5639Ea712Bab6C294e5454",
    rewards: "0x906f3c4643F0C721eB48A40d3903043B43C43434",
>>>>>>> f6ca573e
  },
  mainnet: {
    controlCenter: "",
    pack: "",
    market: "",
    rewards: "",
  },
};

export const provider = (network: string) =>
  new ethers.providers.JsonRpcProvider(`https://eth-${network}.alchemyapi.io/v2/${process.env.ALCHEMY_KEY}`, network);

export const privateKey = process.env.TEST_PRIVATE_KEY || "";

export const wallet = (network: string) => new ethers.Wallet(privateKey, provider(network));<|MERGE_RESOLUTION|>--- conflicted
+++ resolved
@@ -10,7 +10,6 @@
     rewards: "0x58408Fa085ae3942C3A6532ee6215bFC7f80c47A",
   },
   mumbai: {
-<<<<<<< HEAD
     controlCenter: "0x3d86dD9846c0a15B0f40037AAf51CC68A4236add",
     pack: "0xD89eE4F34BC76315E77D808305c0931f28Fa3C5D",
     market: "0xD521909301724a02E0C66599Dfb5A47d4390fc43",
@@ -21,18 +20,6 @@
     pack: "0x928C9EE38048e5D0A4601D1FDcF7B9E57317278D",
     market: "0x92902EF66B71a4646d3B33FD16ffC7EaD0182faC",
     rewards: "0xebC0b11f62A416634fe400bbB750f0E40833a4d0"
-=======
-    controlCenter: "0x932a80d12133daDa78d1eFeAa69C53f35b7717eB",
-    pack: "0xdF6D4D22918048bA57e849dBBc83d9Bb502bb150",
-    market: "0x420dF8F7659cad7b9701b882E5A0f0282c49907d",
-    rewards: "0xe9559e34a8A32FA8Dc050fAaFD9343B666BC92CF",
-  },
-  rinkeby: {
-    controlCenter: "0x916a0c502Ea07B50e48c5c5D6e6C5e26E6F04e02",
-    pack: "0xcD6c2E7439C712464B8D49DD6369C976894EbAdb",
-    market: "0x87Fe40CAC2Ba4b2d8d5639Ea712Bab6C294e5454",
-    rewards: "0x906f3c4643F0C721eB48A40d3903043B43C43434",
->>>>>>> f6ca573e
   },
   mainnet: {
     controlCenter: "",
